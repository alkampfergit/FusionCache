﻿using System;
using System.Collections.Generic;
using System.Runtime.Serialization;
using System.Threading.Tasks;
using BenchmarkDotNet.Attributes;
using BenchmarkDotNet.Columns;
using BenchmarkDotNet.Configs;
using Microsoft.IO;
using ZiggyCreatures.Caching.Fusion.Serialization;
using ZiggyCreatures.Caching.Fusion.Serialization.ProtoBufNet;
using ZiggyCreatures.Caching.Fusion.Serialization.SystemTextJson;

namespace ZiggyCreatures.Caching.Fusion.Benchmarks;

public abstract class AbstractSerializersBenchmark
{
	protected static Random _MyRandom = new Random(2110);

	[DataContract]
	protected class SampleModel
	{
		[DataMember(Order = 1)]
		public string? Name { get; set; }
		[DataMember(Order = 2)]
		public int Age { get; set; }
		[DataMember(Order = 3)]
		public DateTime Date { get; set; }
		[DataMember(Order = 4)]
		public List<int> FavoriteNumbers { get; set; } = [];

		public static SampleModel GenerateRandom()
		{
			var model = new SampleModel
			{
				Name = Guid.NewGuid().ToString("N"),
				Age = _MyRandom.Next(1, 100),
				Date = DateTime.UtcNow,
			};
			for (int i = 0; i < 10; i++)
			{
				model.FavoriteNumbers.Add(_MyRandom.Next(1, 1000));
			}
			return model;
		}
	}

	protected class Config : ManualConfig
	{
		public Config()
		{
			AddColumn(StatisticColumn.P95);
		}
	}

	protected IFusionCacheSerializer _Normal = null!;
	protected IFusionCacheSerializer _Recyclable = null!;
<<<<<<< HEAD
	protected List<SampleModel> _Models = new List<SampleModel>();
=======
	protected List<SampleModel> _Models = [];
>>>>>>> 085ac294
	protected byte[] _Blob = null!;

	[Params(1, 100, 1_000)]
	public int Size;

	[GlobalSetup]
	public void Setup()
	{
		for (int i = 0; i < Size; i++)
		{
			_Models.Add(SampleModel.GenerateRandom());
		}
		_Blob = _Normal.Serialize(_Models);
	}

	[Benchmark(Baseline = true)]
	public void Serialize_Normal()
	{
		_Normal.Serialize(_Models);
	}

	[Benchmark]
	public void Serialize_Recyclable()
	{
		_Recyclable.Serialize(_Models);
	}

	[Benchmark]
	public void Deserialize_Normal()
	{
		_Normal.Deserialize<List<SampleModel>>(_Blob);
	}

	[Benchmark]
	public void Deserialize_Recyclable()
	{
		_Recyclable.Deserialize<List<SampleModel>>(_Blob);
	}

	[Benchmark]
	public async Task SerializeAsync_Normal()
	{
		await _Normal.SerializeAsync(_Models).ConfigureAwait(false);
	}

	[Benchmark]
	public async Task SerializeAsync_Recyclable()
	{
		await _Recyclable.SerializeAsync(_Models).ConfigureAwait(false);
	}

	[Benchmark]
	public async Task DeserializeAsync_Normal()
	{
		await _Normal.DeserializeAsync<List<SampleModel>>(_Blob).ConfigureAwait(false);
	}

	[Benchmark]
	public async Task DeserializeAsync_Recyclable()
	{
		await _Recyclable.DeserializeAsync<List<SampleModel>>(_Blob).ConfigureAwait(false);
	}
}

[MemoryDiagnoser]
[Config(typeof(Config))]
public class SystemTextJsonSerializerBenchmark
	: AbstractSerializersBenchmark
{
	public SystemTextJsonSerializerBenchmark()
	{
		_Normal = new FusionCacheSystemTextJsonSerializer();
		_Recyclable = new FusionCacheSystemTextJsonSerializer(new FusionCacheSystemTextJsonSerializer.Options
		{
			StreamManager = new RecyclableMemoryStreamManager()
		});
	}
}

[MemoryDiagnoser]
[Config(typeof(Config))]
public class ProtobufSerializerBenchmark
	: AbstractSerializersBenchmark
{
	public ProtobufSerializerBenchmark()
	{
		_Normal = new FusionCacheProtoBufNetSerializer();
		_Recyclable = new FusionCacheProtoBufNetSerializer(new FusionCacheProtoBufNetSerializer.Options
		{
			StreamManager = new RecyclableMemoryStreamManager()
		});
	}
}<|MERGE_RESOLUTION|>--- conflicted
+++ resolved
@@ -54,11 +54,7 @@
 
 	protected IFusionCacheSerializer _Normal = null!;
 	protected IFusionCacheSerializer _Recyclable = null!;
-<<<<<<< HEAD
-	protected List<SampleModel> _Models = new List<SampleModel>();
-=======
 	protected List<SampleModel> _Models = [];
->>>>>>> 085ac294
 	protected byte[] _Blob = null!;
 
 	[Params(1, 100, 1_000)]
